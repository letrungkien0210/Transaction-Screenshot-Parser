<<<<<<< HEAD
# SnapTransact CLI

[![CI](https://github.com/your-org/Transaction-Screenshot-Parser/workflows/CI/badge.svg)](https://github.com/your-org/Transaction-Screenshot-Parser/actions)
[![Coverage](https://img.shields.io/codecov/c/github/your-org/Transaction-Screenshot-Parser)](https://codecov.io/gh/your-org/Transaction-Screenshot-Parser)
[![Python](https://img.shields.io/badge/python-3.11%2B-blue)](https://www.python.org)
[![Poetry](https://img.shields.io/badge/poetry-1.8%2B-blue)](https://python-poetry.org)
[![Docker](https://img.shields.io/badge/docker-ready-blue)](https://www.docker.com)

**SnapTransact CLI** is a powerful command-line application that automatically extracts transaction data from screenshots using Optical Character Recognition (OCR). Built with Python 3.11+, it processes images to identify transaction details and exports them to CSV format for easy analysis.

## ✨ Features

- 🔍 **Advanced OCR**: Uses Tesseract OCR with support for English and Vietnamese
- 📊 **Smart Parsing**: Intelligent extraction of dates, amounts, descriptions, and references
- 🏢 **Multi-format Support**: Processes PNG, JPEG, TIFF, and BMP images
- 📈 **CSV Export**: Clean, structured output ready for analysis
- 🐳 **Docker Ready**: Containerized for consistent deployment
- ⚡ **High Performance**: Processing time ≤ 3 seconds per image
- 🧪 **Well Tested**: 85%+ test coverage
- 📝 **Type Safe**: Full type hints with MyPy validation

## 🚀 Quick Start

### Using Docker (Recommended)

```bash
# Pull the latest image
docker pull ghcr.io/your-org/transaction-screenshot-parser:latest

# Process images from input directory
docker run --rm \
  -v /path/to/images:/app/input:ro \
  -v /path/to/output:/app/output \
  ghcr.io/your-org/transaction-screenshot-parser:latest \
  process /app/input --output /app/output/transactions.csv
```

### Using Docker Compose

```bash
# Clone the repository
git clone https://github.com/your-org/Transaction-Screenshot-Parser.git
cd Transaction-Screenshot-Parser

# Place images in input/ directory
mkdir -p input output
cp /path/to/your/images/* input/

# Run processing
docker-compose up snap-transact
```

### Local Installation

```bash
# Install Poetry
curl -sSL https://install.python-poetry.org | python3 -

# Clone and install
git clone https://github.com/your-org/Transaction-Screenshot-Parser.git
cd Transaction-Screenshot-Parser
poetry install

# Install Tesseract OCR (system dependency)
# Ubuntu/Debian:
sudo apt-get install tesseract-ocr tesseract-ocr-eng tesseract-ocr-vie

# macOS:
brew install tesseract tesseract-lang

# Run the application
poetry run snap-transact --help
```

## 💻 Usage

### Basic Usage

```bash
# Process a single image
snap-transact process image.png

# Process all images in a directory
snap-transact process /path/to/images/

# Specify output file
snap-transact process images/ --output results.csv

# Enable verbose logging
snap-transact process images/ --verbose
```

### Advanced Usage

```bash
# Use custom configuration
snap-transact process images/ --config config.yaml

# Process with specific output location
snap-transact process images/ --output /path/to/results.csv

# Get version information
snap-transact --version

# Show help
snap-transact --help
```

### Configuration

Create a `config.yaml` file to customize OCR and processing settings:

```yaml
ocr:
  language: "eng+vie"  # OCR languages
  oem: 3              # OCR Engine Mode
  psm: 6              # Page Segmentation Mode
  dpi: 300           # Image DPI
  preprocess: true   # Enable image preprocessing

output_format: "csv"
max_image_size: 10000000  # 10MB limit
log_level: "INFO"

# Optional: Sentry error tracking
sentry_dsn: "your-sentry-dsn-here"
```

### Environment Variables

You can also configure the application using environment variables:

```bash
export SNAP_TRANSACT_LOG_LEVEL=DEBUG
export SNAP_TRANSACT_OCR__LANGUAGE=eng+vie
export SNAP_TRANSACT_SENTRY_DSN=your-sentry-dsn
```

## 📊 Output Format

The application generates a CSV file with the following columns:

| Column | Description | Example |
|--------|-------------|---------|
| `date` | Transaction date | `2024-03-15` |
| `amount` | Transaction amount | `1500000` |
| `description` | Transaction description | `Transfer to supplier` |
| `account` | Account information | `*1234` |
| `category` | Transaction category | `Transfer` |
| `reference` | Reference number | `TXN123456789` |
| `balance` | Account balance | `5000000` |
| `source_file` | Source image path | `image1.png` |
| `confidence` | OCR confidence score | `0.95` |

## 🏗️ Development

### Prerequisites

- Python 3.11+
- Poetry 1.8+
- Tesseract OCR
- Docker (optional)

### Setup Development Environment

```bash
# Clone the repository
git clone https://github.com/your-org/Transaction-Screenshot-Parser.git
cd Transaction-Screenshot-Parser

# Install dependencies
poetry install

# Install pre-commit hooks
poetry run pre-commit install

# Run tests
poetry run pytest

# Run with coverage
poetry run pytest --cov

# Lint and format
poetry run ruff check .
poetry run ruff format .

# Type checking
poetry run mypy src/
```

### Project Structure

```
Transaction-Screenshot-Parser/
├── src/snap_transact/          # Main application code
│   ├── __init__.py
│   ├── main.py                 # CLI entrypoint
│   ├── core.py                 # Main orchestration logic
│   ├── ocr.py                  # OCR processing
│   ├── parser.py               # Transaction parsing
│   ├── models.py               # Pydantic models
│   └── utils.py                # Helper functions
├── tests/                      # Test suite
│   ├── test_parser.py
│   └── fixtures/               # Test data
├── .github/workflows/          # CI/CD pipelines
├── Dockerfile                  # Docker configuration
├── docker-compose.yml          # Local development
├── pyproject.toml             # Project configuration
└── README.md
```

### Running Tests

```bash
# Run all tests
poetry run pytest

# Run with coverage
poetry run pytest --cov --cov-report=html

# Run specific test file
poetry run pytest tests/test_parser.py

# Run with verbose output
poetry run pytest -v

# Run tests in Docker
docker-compose --profile test up test
```

### Docker Development

```bash
# Build development image
docker-compose build snap-transact-dev

# Run development container
docker-compose --profile dev up snap-transact-dev

# Run tests in container
docker-compose --profile test up test
```

## 🔧 Architecture

### Technology Stack

- **CLI Framework**: Typer 0.12+ for intuitive command-line interfaces
- **Image Processing**: Pillow 10.4+ for robust image handling
- **OCR Engine**: Pytesseract 0.3+ (Tesseract 5 wrapper)
- **Data Processing**: Pandas 2.2+ for CSV export and data manipulation
- **Configuration**: Pydantic 2.8+ for settings validation
- **Logging**: Loguru 0.7+ for structured logging
- **Testing**: pytest 8.2+ with coverage reporting
- **Code Quality**: Ruff + MyPy for linting and type checking

### Performance Targets

- ⚡ **Processing Speed**: ≤ 3 seconds per image
- 🐳 **Docker Image Size**: ≤ 350 MB
- 🧪 **Test Coverage**: ≥ 85%
- 🔍 **OCR Accuracy**: Optimized for Vietnamese banking screenshots

## 📝 Contributing

We welcome contributions! Please see our [Contributing Guidelines](CONTRIBUTING.md) for details.

### Development Workflow

1. Fork the repository
2. Create a feature branch (`git checkout -b feature/amazing-feature`)
3. Make your changes
4. Run tests and linting (`poetry run pytest && poetry run ruff check .`)
5. Commit your changes (`git commit -m 'Add amazing feature'`)
6. Push to the branch (`git push origin feature/amazing-feature`)
7. Open a Pull Request

### Code Style

We use:
- **Ruff** for linting and formatting
- **MyPy** for type checking
- **Conventional Commits** for commit messages
- **Pre-commit hooks** for automated checks

## 📄 License

This project is licensed under the MIT License - see the [LICENSE](LICENSE) file for details.

## 🆘 Support

- 📚 **Documentation**: [GitHub Wiki](https://github.com/your-org/Transaction-Screenshot-Parser/wiki)
- 🐛 **Bug Reports**: [GitHub Issues](https://github.com/your-org/Transaction-Screenshot-Parser/issues)
- 💬 **Discussions**: [GitHub Discussions](https://github.com/your-org/Transaction-Screenshot-Parser/discussions)
- 📧 **Email**: team@yourcompany.com

## 🙏 Acknowledgments

- [Tesseract OCR](https://github.com/tesseract-ocr/tesseract) for the powerful OCR engine
- [Typer](https://typer.tiangolo.com/) for the excellent CLI framework
- [Poetry](https://python-poetry.org/) for dependency management

---

=======
# SnapTransact CLI - Vibe coding

[![CI](https://github.com/your-org/Transaction-Screenshot-Parser/workflows/CI/badge.svg)](https://github.com/your-org/Transaction-Screenshot-Parser/actions)
[![Coverage](https://img.shields.io/codecov/c/github/your-org/Transaction-Screenshot-Parser)](https://codecov.io/gh/your-org/Transaction-Screenshot-Parser)
[![Python](https://img.shields.io/badge/python-3.11%2B-blue)](https://www.python.org)
[![Poetry](https://img.shields.io/badge/poetry-1.8%2B-blue)](https://python-poetry.org)
[![Docker](https://img.shields.io/badge/docker-ready-blue)](https://www.docker.com)

**SnapTransact CLI** is a powerful command-line application that automatically extracts transaction data from screenshots using Optical Character Recognition (OCR). Built with Python 3.11+, it processes images to identify transaction details and exports them to CSV format for easy analysis.

## ✨ Features

- 🔍 **Advanced OCR**: Uses Tesseract OCR with support for English and Vietnamese
- 📊 **Smart Parsing**: Intelligent extraction of dates, amounts, descriptions, and references
- 🏢 **Multi-format Support**: Processes PNG, JPEG, TIFF, and BMP images
- 📈 **CSV Export**: Clean, structured output ready for analysis
- 🐳 **Docker Ready**: Containerized for consistent deployment
- ⚡ **High Performance**: Processing time ≤ 3 seconds per image
- 🧪 **Well Tested**: 85%+ test coverage
- 📝 **Type Safe**: Full type hints with MyPy validation

## 🚀 Quick Start

### Using Docker (Recommended)

```bash
# Pull the latest image
docker pull ghcr.io/your-org/transaction-screenshot-parser:latest

# Process images from input directory
docker run --rm \
  -v /path/to/images:/app/input:ro \
  -v /path/to/output:/app/output \
  ghcr.io/your-org/transaction-screenshot-parser:latest \
  process /app/input --output /app/output/transactions.csv
```

### Using Docker Compose

```bash
# Clone the repository
git clone https://github.com/your-org/Transaction-Screenshot-Parser.git
cd Transaction-Screenshot-Parser

# Place images in input/ directory
mkdir -p input output
cp /path/to/your/images/* input/

# Run processing
docker-compose up snap-transact
```

### Local Installation

```bash
# Install Poetry
curl -sSL https://install.python-poetry.org | python3 -

# Clone and install
git clone https://github.com/your-org/Transaction-Screenshot-Parser.git
cd Transaction-Screenshot-Parser
poetry install

# Install Tesseract OCR (system dependency)
# Ubuntu/Debian:
sudo apt-get install tesseract-ocr tesseract-ocr-eng tesseract-ocr-vie

# macOS:
brew install tesseract tesseract-lang

# Run the application
poetry run snap-transact --help
```

## 💻 Usage

### Basic Usage

```bash
# Process a single image
snap-transact process image.png

# Process all images in a directory
snap-transact process /path/to/images/

# Specify output file
snap-transact process images/ --output results.csv

# Enable verbose logging
snap-transact process images/ --verbose
```

### Advanced Usage

```bash
# Use custom configuration
snap-transact process images/ --config config.yaml

# Process with specific output location
snap-transact process images/ --output /path/to/results.csv

# Get version information
snap-transact --version

# Show help
snap-transact --help
```

### Configuration

Create a `config.yaml` file to customize OCR and processing settings:

```yaml
ocr:
  language: "eng+vie"  # OCR languages
  oem: 3              # OCR Engine Mode
  psm: 6              # Page Segmentation Mode
  dpi: 300           # Image DPI
  preprocess: true   # Enable image preprocessing

output_format: "csv"
max_image_size: 10000000  # 10MB limit
log_level: "INFO"

# Optional: Sentry error tracking
sentry_dsn: "your-sentry-dsn-here"
```

### Environment Variables

You can also configure the application using environment variables:

```bash
export SNAP_TRANSACT_LOG_LEVEL=DEBUG
export SNAP_TRANSACT_OCR__LANGUAGE=eng+vie
export SNAP_TRANSACT_SENTRY_DSN=your-sentry-dsn
```

## 📊 Output Format

The application generates a CSV file with the following columns:

| Column | Description | Example |
|--------|-------------|---------|
| `date` | Transaction date | `2024-03-15` |
| `amount` | Transaction amount | `1500000` |
| `description` | Transaction description | `Transfer to supplier` |
| `account` | Account information | `*1234` |
| `category` | Transaction category | `Transfer` |
| `reference` | Reference number | `TXN123456789` |
| `balance` | Account balance | `5000000` |
| `source_file` | Source image path | `image1.png` |
| `confidence` | OCR confidence score | `0.95` |

## 🏗️ Development

### Prerequisites

- Python 3.11+
- Poetry 1.8+
- Tesseract OCR
- Docker (optional)

### Setup Development Environment

```bash
# Clone the repository
git clone https://github.com/your-org/Transaction-Screenshot-Parser.git
cd Transaction-Screenshot-Parser

# Install dependencies
poetry install

# Install pre-commit hooks
poetry run pre-commit install

# Run tests
poetry run pytest

# Run with coverage
poetry run pytest --cov

# Lint and format
poetry run ruff check .
poetry run ruff format .

# Type checking
poetry run mypy src/
```

### Project Structure

```
Transaction-Screenshot-Parser/
├── src/snap_transact/          # Main application code
│   ├── __init__.py
│   ├── main.py                 # CLI entrypoint
│   ├── core.py                 # Main orchestration logic
│   ├── ocr.py                  # OCR processing
│   ├── parser.py               # Transaction parsing
│   ├── models.py               # Pydantic models
│   └── utils.py                # Helper functions
├── tests/                      # Test suite
│   ├── test_parser.py
│   └── fixtures/               # Test data
├── .github/workflows/          # CI/CD pipelines
├── Dockerfile                  # Docker configuration
├── docker-compose.yml          # Local development
├── pyproject.toml             # Project configuration
└── README.md
```

### Running Tests

```bash
# Run all tests
poetry run pytest

# Run with coverage
poetry run pytest --cov --cov-report=html

# Run specific test file
poetry run pytest tests/test_parser.py

# Run with verbose output
poetry run pytest -v

# Run tests in Docker
docker-compose --profile test up test
```

### Docker Development

```bash
# Build development image
docker-compose build snap-transact-dev

# Run development container
docker-compose --profile dev up snap-transact-dev

# Run tests in container
docker-compose --profile test up test
```

## 🔧 Architecture

### Technology Stack

- **CLI Framework**: Typer 0.12+ for intuitive command-line interfaces
- **Image Processing**: Pillow 10.4+ for robust image handling
- **OCR Engine**: Pytesseract 0.3+ (Tesseract 5 wrapper)
- **Data Processing**: Pandas 2.2+ for CSV export and data manipulation
- **Configuration**: Pydantic 2.8+ for settings validation
- **Logging**: Loguru 0.7+ for structured logging
- **Testing**: pytest 8.2+ with coverage reporting
- **Code Quality**: Ruff + MyPy for linting and type checking

### Performance Targets

- ⚡ **Processing Speed**: ≤ 3 seconds per image
- 🐳 **Docker Image Size**: ≤ 350 MB
- 🧪 **Test Coverage**: ≥ 85%
- 🔍 **OCR Accuracy**: Optimized for Vietnamese banking screenshots

## 📝 Contributing

We welcome contributions! Please see our [Contributing Guidelines](CONTRIBUTING.md) for details.

### Development Workflow

1. Fork the repository
2. Create a feature branch (`git checkout -b feature/amazing-feature`)
3. Make your changes
4. Run tests and linting (`poetry run pytest && poetry run ruff check .`)
5. Commit your changes (`git commit -m 'Add amazing feature'`)
6. Push to the branch (`git push origin feature/amazing-feature`)
7. Open a Pull Request

### Code Style

We use:
- **Ruff** for linting and formatting
- **MyPy** for type checking
- **Conventional Commits** for commit messages
- **Pre-commit hooks** for automated checks

## 📄 License

This project is licensed under the MIT License - see the [LICENSE](LICENSE) file for details.

## 🆘 Support

- 📚 **Documentation**: [GitHub Wiki](https://github.com/your-org/Transaction-Screenshot-Parser/wiki)
- 🐛 **Bug Reports**: [GitHub Issues](https://github.com/your-org/Transaction-Screenshot-Parser/issues)
- 💬 **Discussions**: [GitHub Discussions](https://github.com/your-org/Transaction-Screenshot-Parser/discussions)
- 📧 **Email**: team@yourcompany.com

## 🙏 Acknowledgments

- [Tesseract OCR](https://github.com/tesseract-ocr/tesseract) for the powerful OCR engine
- [Typer](https://typer.tiangolo.com/) for the excellent CLI framework
- [Poetry](https://python-poetry.org/) for dependency management

---

>>>>>>> dea3b859
**Made with ❤️ by the SnapTransact Team**<|MERGE_RESOLUTION|>--- conflicted
+++ resolved
@@ -1,4 +1,3 @@
-<<<<<<< HEAD
 # SnapTransact CLI
 
 [![CI](https://github.com/your-org/Transaction-Screenshot-Parser/workflows/CI/badge.svg)](https://github.com/your-org/Transaction-Screenshot-Parser/actions)
@@ -304,311 +303,4 @@
 
 ---
 
-=======
-# SnapTransact CLI - Vibe coding
-
-[![CI](https://github.com/your-org/Transaction-Screenshot-Parser/workflows/CI/badge.svg)](https://github.com/your-org/Transaction-Screenshot-Parser/actions)
-[![Coverage](https://img.shields.io/codecov/c/github/your-org/Transaction-Screenshot-Parser)](https://codecov.io/gh/your-org/Transaction-Screenshot-Parser)
-[![Python](https://img.shields.io/badge/python-3.11%2B-blue)](https://www.python.org)
-[![Poetry](https://img.shields.io/badge/poetry-1.8%2B-blue)](https://python-poetry.org)
-[![Docker](https://img.shields.io/badge/docker-ready-blue)](https://www.docker.com)
-
-**SnapTransact CLI** is a powerful command-line application that automatically extracts transaction data from screenshots using Optical Character Recognition (OCR). Built with Python 3.11+, it processes images to identify transaction details and exports them to CSV format for easy analysis.
-
-## ✨ Features
-
-- 🔍 **Advanced OCR**: Uses Tesseract OCR with support for English and Vietnamese
-- 📊 **Smart Parsing**: Intelligent extraction of dates, amounts, descriptions, and references
-- 🏢 **Multi-format Support**: Processes PNG, JPEG, TIFF, and BMP images
-- 📈 **CSV Export**: Clean, structured output ready for analysis
-- 🐳 **Docker Ready**: Containerized for consistent deployment
-- ⚡ **High Performance**: Processing time ≤ 3 seconds per image
-- 🧪 **Well Tested**: 85%+ test coverage
-- 📝 **Type Safe**: Full type hints with MyPy validation
-
-## 🚀 Quick Start
-
-### Using Docker (Recommended)
-
-```bash
-# Pull the latest image
-docker pull ghcr.io/your-org/transaction-screenshot-parser:latest
-
-# Process images from input directory
-docker run --rm \
-  -v /path/to/images:/app/input:ro \
-  -v /path/to/output:/app/output \
-  ghcr.io/your-org/transaction-screenshot-parser:latest \
-  process /app/input --output /app/output/transactions.csv
-```
-
-### Using Docker Compose
-
-```bash
-# Clone the repository
-git clone https://github.com/your-org/Transaction-Screenshot-Parser.git
-cd Transaction-Screenshot-Parser
-
-# Place images in input/ directory
-mkdir -p input output
-cp /path/to/your/images/* input/
-
-# Run processing
-docker-compose up snap-transact
-```
-
-### Local Installation
-
-```bash
-# Install Poetry
-curl -sSL https://install.python-poetry.org | python3 -
-
-# Clone and install
-git clone https://github.com/your-org/Transaction-Screenshot-Parser.git
-cd Transaction-Screenshot-Parser
-poetry install
-
-# Install Tesseract OCR (system dependency)
-# Ubuntu/Debian:
-sudo apt-get install tesseract-ocr tesseract-ocr-eng tesseract-ocr-vie
-
-# macOS:
-brew install tesseract tesseract-lang
-
-# Run the application
-poetry run snap-transact --help
-```
-
-## 💻 Usage
-
-### Basic Usage
-
-```bash
-# Process a single image
-snap-transact process image.png
-
-# Process all images in a directory
-snap-transact process /path/to/images/
-
-# Specify output file
-snap-transact process images/ --output results.csv
-
-# Enable verbose logging
-snap-transact process images/ --verbose
-```
-
-### Advanced Usage
-
-```bash
-# Use custom configuration
-snap-transact process images/ --config config.yaml
-
-# Process with specific output location
-snap-transact process images/ --output /path/to/results.csv
-
-# Get version information
-snap-transact --version
-
-# Show help
-snap-transact --help
-```
-
-### Configuration
-
-Create a `config.yaml` file to customize OCR and processing settings:
-
-```yaml
-ocr:
-  language: "eng+vie"  # OCR languages
-  oem: 3              # OCR Engine Mode
-  psm: 6              # Page Segmentation Mode
-  dpi: 300           # Image DPI
-  preprocess: true   # Enable image preprocessing
-
-output_format: "csv"
-max_image_size: 10000000  # 10MB limit
-log_level: "INFO"
-
-# Optional: Sentry error tracking
-sentry_dsn: "your-sentry-dsn-here"
-```
-
-### Environment Variables
-
-You can also configure the application using environment variables:
-
-```bash
-export SNAP_TRANSACT_LOG_LEVEL=DEBUG
-export SNAP_TRANSACT_OCR__LANGUAGE=eng+vie
-export SNAP_TRANSACT_SENTRY_DSN=your-sentry-dsn
-```
-
-## 📊 Output Format
-
-The application generates a CSV file with the following columns:
-
-| Column | Description | Example |
-|--------|-------------|---------|
-| `date` | Transaction date | `2024-03-15` |
-| `amount` | Transaction amount | `1500000` |
-| `description` | Transaction description | `Transfer to supplier` |
-| `account` | Account information | `*1234` |
-| `category` | Transaction category | `Transfer` |
-| `reference` | Reference number | `TXN123456789` |
-| `balance` | Account balance | `5000000` |
-| `source_file` | Source image path | `image1.png` |
-| `confidence` | OCR confidence score | `0.95` |
-
-## 🏗️ Development
-
-### Prerequisites
-
-- Python 3.11+
-- Poetry 1.8+
-- Tesseract OCR
-- Docker (optional)
-
-### Setup Development Environment
-
-```bash
-# Clone the repository
-git clone https://github.com/your-org/Transaction-Screenshot-Parser.git
-cd Transaction-Screenshot-Parser
-
-# Install dependencies
-poetry install
-
-# Install pre-commit hooks
-poetry run pre-commit install
-
-# Run tests
-poetry run pytest
-
-# Run with coverage
-poetry run pytest --cov
-
-# Lint and format
-poetry run ruff check .
-poetry run ruff format .
-
-# Type checking
-poetry run mypy src/
-```
-
-### Project Structure
-
-```
-Transaction-Screenshot-Parser/
-├── src/snap_transact/          # Main application code
-│   ├── __init__.py
-│   ├── main.py                 # CLI entrypoint
-│   ├── core.py                 # Main orchestration logic
-│   ├── ocr.py                  # OCR processing
-│   ├── parser.py               # Transaction parsing
-│   ├── models.py               # Pydantic models
-│   └── utils.py                # Helper functions
-├── tests/                      # Test suite
-│   ├── test_parser.py
-│   └── fixtures/               # Test data
-├── .github/workflows/          # CI/CD pipelines
-├── Dockerfile                  # Docker configuration
-├── docker-compose.yml          # Local development
-├── pyproject.toml             # Project configuration
-└── README.md
-```
-
-### Running Tests
-
-```bash
-# Run all tests
-poetry run pytest
-
-# Run with coverage
-poetry run pytest --cov --cov-report=html
-
-# Run specific test file
-poetry run pytest tests/test_parser.py
-
-# Run with verbose output
-poetry run pytest -v
-
-# Run tests in Docker
-docker-compose --profile test up test
-```
-
-### Docker Development
-
-```bash
-# Build development image
-docker-compose build snap-transact-dev
-
-# Run development container
-docker-compose --profile dev up snap-transact-dev
-
-# Run tests in container
-docker-compose --profile test up test
-```
-
-## 🔧 Architecture
-
-### Technology Stack
-
-- **CLI Framework**: Typer 0.12+ for intuitive command-line interfaces
-- **Image Processing**: Pillow 10.4+ for robust image handling
-- **OCR Engine**: Pytesseract 0.3+ (Tesseract 5 wrapper)
-- **Data Processing**: Pandas 2.2+ for CSV export and data manipulation
-- **Configuration**: Pydantic 2.8+ for settings validation
-- **Logging**: Loguru 0.7+ for structured logging
-- **Testing**: pytest 8.2+ with coverage reporting
-- **Code Quality**: Ruff + MyPy for linting and type checking
-
-### Performance Targets
-
-- ⚡ **Processing Speed**: ≤ 3 seconds per image
-- 🐳 **Docker Image Size**: ≤ 350 MB
-- 🧪 **Test Coverage**: ≥ 85%
-- 🔍 **OCR Accuracy**: Optimized for Vietnamese banking screenshots
-
-## 📝 Contributing
-
-We welcome contributions! Please see our [Contributing Guidelines](CONTRIBUTING.md) for details.
-
-### Development Workflow
-
-1. Fork the repository
-2. Create a feature branch (`git checkout -b feature/amazing-feature`)
-3. Make your changes
-4. Run tests and linting (`poetry run pytest && poetry run ruff check .`)
-5. Commit your changes (`git commit -m 'Add amazing feature'`)
-6. Push to the branch (`git push origin feature/amazing-feature`)
-7. Open a Pull Request
-
-### Code Style
-
-We use:
-- **Ruff** for linting and formatting
-- **MyPy** for type checking
-- **Conventional Commits** for commit messages
-- **Pre-commit hooks** for automated checks
-
-## 📄 License
-
-This project is licensed under the MIT License - see the [LICENSE](LICENSE) file for details.
-
-## 🆘 Support
-
-- 📚 **Documentation**: [GitHub Wiki](https://github.com/your-org/Transaction-Screenshot-Parser/wiki)
-- 🐛 **Bug Reports**: [GitHub Issues](https://github.com/your-org/Transaction-Screenshot-Parser/issues)
-- 💬 **Discussions**: [GitHub Discussions](https://github.com/your-org/Transaction-Screenshot-Parser/discussions)
-- 📧 **Email**: team@yourcompany.com
-
-## 🙏 Acknowledgments
-
-- [Tesseract OCR](https://github.com/tesseract-ocr/tesseract) for the powerful OCR engine
-- [Typer](https://typer.tiangolo.com/) for the excellent CLI framework
-- [Poetry](https://python-poetry.org/) for dependency management
-
----
-
->>>>>>> dea3b859
 **Made with ❤️ by the SnapTransact Team**